<<<<<<< HEAD
﻿<!DOCTYPE HTML>
<html>

<head >

    <title>PCF Sample App</title>
    <meta http-equiv="Content-Type" content="text/html; charset=UTF-8"/>
    <meta name="viewport"
          content="width=device-width, initial-scale=1.0, user-scalable=no, maximum-scale=1.0"/>
    <meta name="apple-mobile-web-app-capable" content="yes"/>

    <script src="~/js/jquery.min.js" type="text/javascript"></script>
    <script src="~/js/bootstrap.min.js" type="text/javascript"></script>
    <script src="~/js/morris.min.js" type="text/javascript"></script>
    <script src="~/js/raphael-min.js" type="text/javascript"></script>

    <link href="~/css/bootstrap.min.css" rel="stylesheet"/>
    <link href="~/css/morris.css" rel="stylesheet"/>

    <style>
        .navbar.navbar-inverse.navbar-fixed-top { background-color: #3EB0FF; }

        .navbar-inverse .navbar-brand { color: #04050b; }

        .nav.navbar-nav li a { color: #04050b; }

        .dropdown-toggle { color: #04050b; }

        .table-fixed thead { width: 97%; }

        .table-fixed tbody {
            height: 160px;
            overflow-y: auto;
            width: 100%;
        }

        .table-fixed thead, .table-fixed tbody, .table-fixed tr, .table-fixed td,
        .table-fixed th { display: block; }

        .table-fixed tbody td, .table-fixed thead > tr > th {
            float: left;
            border-bottom-width: 0;
        }
    </style>

</head>


<body>

<!-- ++++++++++ -->
<!-- Navigation -->
<!-- ++++++++++ -->

<nav 
     class="navbar navbar-inverse navbar-fixed-top" role="navigation">
    <div class="container">
        <!-- Brand and toggle get grouped for better mobile display -->
        <div class="navbar-header">
            <button type="button" class="navbar-toggle" data-toggle="collapse"
                    data-target="#bs-example-navbar-collapse-1">
                <span class="sr-only">Toggle navigation</span>
                <span
                    class="icon-bar">
                </span> <span class="icon-bar"></span>
                <span
                    class="icon-bar">
                </span>
            </button>
            <a class="navbar-brand" href="./">
                <img
                    src="/images/icon_cf_green.png"
                    style="width: 40px; height: 40px; margin-top: -15px;"/>&nbsp;
                Cloud Foundry Basic Demo
            </a>
        </div>
        <!-- Collect the nav links, forms, and other content for toggling -->
        <div class="collapse navbar-collapse"
             id="bs-example-navbar-collapse-1">
            <ul class="nav navbar-nav">
                <li>
                    <a href="basics">Scale &amp; HA</a>
                </li>
                <li>
                    <a href="services">Services</a>
                </li>
                <li>
                    <a href="bluegreen">Blue Green</a>
                </li>
                @if (ViewBag.HasEurekaBinding)
                {
                    <li>
                        <a href="eureka">Service Discovery</a>
                    </li>
                }
            </ul>
        </div>
        <!-- /.navbar-collapse -->
    </div>
    <!-- /.container -->
</nav>

@RenderBody()


<!-- ++++++ -->
<!-- FOOTER -->
<!-- ++++++ -->
<footer  class="footer">
    <div class="container">
        <p class="text-muted">Provided to you by Pivotal!</p>
    </div>
</footer>

<!-- Scripts -->
<script >
    $(function() {

        var url = '/tutorial';
        if ($('#tutorialName').text() !== undefined) {
            url = '/tutorial/' + $('#tutorialName').text();
        } else {
            url = '/tutorial/index';
        }

        $("#description").load(url + "-desc.html");
        $("#demonstration").load(url + "-demo.html");
    });
</script>


</body>

=======
﻿<!DOCTYPE HTML>
<html>

<head th:fragment="head">

    <title>PCF Sample App</title>
    <meta http-equiv="Content-Type" content="text/html; charset=UTF-8"/>
    <meta name="viewport"
          content="width=device-width, initial-scale=1.0, user-scalable=no, maximum-scale=1.0"/>
    <meta name="apple-mobile-web-app-capable" content="yes"/>

    <script src="~/js/jquery.min.js" type="text/javascript"></script>
    <script src="~/js/bootstrap.min.js" type="text/javascript"></script>
    <script src="~/js/morris.min.js" type="text/javascript"></script>
    <script src="~/js/raphael-min.js" type="text/javascript"></script>

    <link href="~/css/bootstrap.min.css" rel="stylesheet"/>
    <link href="~/css/morris.css" rel="stylesheet"/>

    <style>
        .navbar.navbar-inverse.navbar-fixed-top { background-color: #3EB0FF; }

        .navbar-inverse .navbar-brand { color: #04050b; }

        .nav.navbar-nav li a { color: #04050b; }

        .dropdown-toggle { color: #04050b; }

        .table-fixed thead { width: 97%; }

        .table-fixed tbody {
            height: 160px;
            overflow-y: auto;
            width: 100%;
        }

        .table-fixed thead, .table-fixed tbody, .table-fixed tr, .table-fixed td,
        .table-fixed th { display: block; }

        .table-fixed tbody td, .table-fixed thead > tr > th {
            float: left;
            border-bottom-width: 0;
        }
    </style>

</head>


<body>

<!-- ++++++++++ -->
<!-- Navigation -->
<!-- ++++++++++ -->

<nav th:fragment="navigation"
     class="navbar navbar-inverse navbar-fixed-top" role="navigation">
    <div class="container">
        <!-- Brand and toggle get grouped for better mobile display -->
        <div class="navbar-header">
            <button type="button" class="navbar-toggle" data-toggle="collapse"
                    data-target="#bs-example-navbar-collapse-1">
                <span class="sr-only">Toggle navigation</span>
                <span
                    class="icon-bar">
                </span> <span class="icon-bar"></span>
                <span
                    class="icon-bar">
                </span>
            </button>
            <a class="navbar-brand" href="./">
                <img
                    src="/images/icon_cf_green.png"
                    style="width: 40px; height: 40px; margin-top: -15px;"/>&nbsp;
                Cloud Foundry Basic Demo
            </a>
        </div>
        <!-- Collect the nav links, forms, and other content for toggling -->
        <div class="collapse navbar-collapse"
             id="bs-example-navbar-collapse-1">
            <ul class="nav navbar-nav">
                <li>
                    <a href="basics">Scale &amp; HA</a>
                </li>
                <li>
                    <a href="services">Services</a>
                </li>
                <li>
                    <a href="bluegreen">Blue Green</a>
                </li>
                <li>
                    <a href="actuators">Actuators</a>
                </li>
                @if (ViewBag.HasEurekaBinding)
                {
                    <li>
                        <a href="eureka">Service Discovery</a>
                    </li>
                }
            </ul>
        </div>
        <!-- /.navbar-collapse -->
    </div>
    <!-- /.container -->
</nav>

@RenderBody()


<!-- ++++++ -->
<!-- FOOTER -->
<!-- ++++++ -->
<footer th:fragment="footer" class="footer">
    <div class="container">
        <p class="text-muted">Provided to you by Pivotal!</p>
    </div>
</footer>

<!-- Scripts -->
<script th:fragment="app-instance-script">
    $(function() {

        var url = '/tutorial';
        if ($('#tutorialName').text() !== undefined) {
            url = '/tutorial/' + $('#tutorialName').text();
        } else {
            url = '/tutorial/index';
        }

        $("#description").load(url + "-desc.html");
        $("#demonstration").load(url + "-demo.html");
    });
</script>


</body>

>>>>>>> 3f385fa3
</html><|MERGE_RESOLUTION|>--- conflicted
+++ resolved
@@ -1,4 +1,3 @@
-<<<<<<< HEAD
 ﻿<!DOCTYPE HTML>
 <html>
 
@@ -88,6 +87,9 @@
                 <li>
                     <a href="bluegreen">Blue Green</a>
                 </li>
+                <li>
+                    <a href="actuators">Actuators</a>
+                </li>
                 @if (ViewBag.HasEurekaBinding)
                 {
                     <li>
@@ -132,142 +134,4 @@
 
 </body>
 
-=======
-﻿<!DOCTYPE HTML>
-<html>
-
-<head th:fragment="head">
-
-    <title>PCF Sample App</title>
-    <meta http-equiv="Content-Type" content="text/html; charset=UTF-8"/>
-    <meta name="viewport"
-          content="width=device-width, initial-scale=1.0, user-scalable=no, maximum-scale=1.0"/>
-    <meta name="apple-mobile-web-app-capable" content="yes"/>
-
-    <script src="~/js/jquery.min.js" type="text/javascript"></script>
-    <script src="~/js/bootstrap.min.js" type="text/javascript"></script>
-    <script src="~/js/morris.min.js" type="text/javascript"></script>
-    <script src="~/js/raphael-min.js" type="text/javascript"></script>
-
-    <link href="~/css/bootstrap.min.css" rel="stylesheet"/>
-    <link href="~/css/morris.css" rel="stylesheet"/>
-
-    <style>
-        .navbar.navbar-inverse.navbar-fixed-top { background-color: #3EB0FF; }
-
-        .navbar-inverse .navbar-brand { color: #04050b; }
-
-        .nav.navbar-nav li a { color: #04050b; }
-
-        .dropdown-toggle { color: #04050b; }
-
-        .table-fixed thead { width: 97%; }
-
-        .table-fixed tbody {
-            height: 160px;
-            overflow-y: auto;
-            width: 100%;
-        }
-
-        .table-fixed thead, .table-fixed tbody, .table-fixed tr, .table-fixed td,
-        .table-fixed th { display: block; }
-
-        .table-fixed tbody td, .table-fixed thead > tr > th {
-            float: left;
-            border-bottom-width: 0;
-        }
-    </style>
-
-</head>
-
-
-<body>
-
-<!-- ++++++++++ -->
-<!-- Navigation -->
-<!-- ++++++++++ -->
-
-<nav th:fragment="navigation"
-     class="navbar navbar-inverse navbar-fixed-top" role="navigation">
-    <div class="container">
-        <!-- Brand and toggle get grouped for better mobile display -->
-        <div class="navbar-header">
-            <button type="button" class="navbar-toggle" data-toggle="collapse"
-                    data-target="#bs-example-navbar-collapse-1">
-                <span class="sr-only">Toggle navigation</span>
-                <span
-                    class="icon-bar">
-                </span> <span class="icon-bar"></span>
-                <span
-                    class="icon-bar">
-                </span>
-            </button>
-            <a class="navbar-brand" href="./">
-                <img
-                    src="/images/icon_cf_green.png"
-                    style="width: 40px; height: 40px; margin-top: -15px;"/>&nbsp;
-                Cloud Foundry Basic Demo
-            </a>
-        </div>
-        <!-- Collect the nav links, forms, and other content for toggling -->
-        <div class="collapse navbar-collapse"
-             id="bs-example-navbar-collapse-1">
-            <ul class="nav navbar-nav">
-                <li>
-                    <a href="basics">Scale &amp; HA</a>
-                </li>
-                <li>
-                    <a href="services">Services</a>
-                </li>
-                <li>
-                    <a href="bluegreen">Blue Green</a>
-                </li>
-                <li>
-                    <a href="actuators">Actuators</a>
-                </li>
-                @if (ViewBag.HasEurekaBinding)
-                {
-                    <li>
-                        <a href="eureka">Service Discovery</a>
-                    </li>
-                }
-            </ul>
-        </div>
-        <!-- /.navbar-collapse -->
-    </div>
-    <!-- /.container -->
-</nav>
-
-@RenderBody()
-
-
-<!-- ++++++ -->
-<!-- FOOTER -->
-<!-- ++++++ -->
-<footer th:fragment="footer" class="footer">
-    <div class="container">
-        <p class="text-muted">Provided to you by Pivotal!</p>
-    </div>
-</footer>
-
-<!-- Scripts -->
-<script th:fragment="app-instance-script">
-    $(function() {
-
-        var url = '/tutorial';
-        if ($('#tutorialName').text() !== undefined) {
-            url = '/tutorial/' + $('#tutorialName').text();
-        } else {
-            url = '/tutorial/index';
-        }
-
-        $("#description").load(url + "-desc.html");
-        $("#demonstration").load(url + "-demo.html");
-    });
-</script>
-
-
-</body>
-
->>>>>>> 3f385fa3
 </html>